--- conflicted
+++ resolved
@@ -18,7 +18,6 @@
     subset : str, optional
         ``'train'`` or ``'val'`` subset.
     img_size : int, optional
-<<<<<<< HEAD
         Minimum cube side length volumes are padded to. If ``desired_image_size``
         is smaller than this value, the padded volumes are downsampled to
         ``desired_image_size``.
@@ -26,14 +25,6 @@
         Final side length of the returned volumes. If ``None`` it defaults to
         ``img_size``. The padded size is rounded up to a multiple of this value
         before the optional downsampling step.
-=======
-        Final side length of the returned volumes. Loaded data is padded to the
-        largest dimension and downsampled to ``img_size`` if necessary.
-    desired_image_size : int, optional
-        Volumes are padded to this side length before downsampling. If ``None``,
-        ``img_size`` or the largest volume dimension is used. Must be divisible
-        by ``img_size``.
->>>>>>> 2a977984
     modalities : tuple, optional
         MRI modalities to load.
     normalize : callable, optional
@@ -56,20 +47,12 @@
         self.root_dir = os.path.expanduser(root_dir)
         self.subset = subset
         self.img_size = img_size
-<<<<<<< HEAD
         self.desired_image_size = desired_image_size or img_size
         if self.desired_image_size != self.img_size:
             if self.img_size % self.desired_image_size != 0:
                 raise ValueError(
                     "desired_image_size must divide img_size"
                 )
-=======
-        self.desired_image_size = desired_image_size
-        if self.desired_image_size is not None:
-            assert (
-                self.desired_image_size % self.img_size == 0
-            ), "img_size must divide desired_image_size"
->>>>>>> 2a977984
         self.modalities = modalities
         self.normalize = normalize or (lambda x: x)
         self.cases = self._index_cases()
@@ -163,7 +146,6 @@
             target_size % self.img_size == 0
         ), "img_size must divide the padded size"
 
-<<<<<<< HEAD
         target_size = max(max(Y.shape[-3:]), self.img_size)
         if target_size % self.desired_image_size != 0:
             target_size = (
@@ -175,12 +157,6 @@
         M = self._pad_to_cube(M, target_size, fill=0.0)
         if target_size != self.desired_image_size:
             factor = target_size // self.desired_image_size
-=======
-        Y = self._pad_to_cube(Y, target_size, fill=0.0)
-        M = self._pad_to_cube(M, target_size, fill=0.0)
-        if target_size != self.img_size:
-            factor = target_size // self.img_size
->>>>>>> 2a977984
             pool = nn.AvgPool3d(factor, factor)
             Y = pool(Y)
             M = pool(M)
