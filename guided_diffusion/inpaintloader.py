--- conflicted
+++ resolved
@@ -135,8 +135,7 @@
         mask_arr = nib.load(rec["mask"]).get_fdata().astype(np.uint8)
         M = torch.tensor(mask_arr, dtype=torch.float32).unsqueeze(0)
         M = (M > 0).to(Y.dtype)
-
-<<<<<<< HEAD
+       
         target_size = max(
             max(Y.shape[-3:]),
             self.desired_image_size if self.desired_image_size is not None else self.img_size,
@@ -144,11 +143,6 @@
         assert (
             target_size % self.img_size == 0
         ), "img_size must divide the padded size"
-=======
-        target_size = max(max(Y.shape[-3:]), self.img_size)
-        if target_size % self.img_size != 0:
-            target_size = ((target_size + self.img_size - 1) // self.img_size) * self.img_size
->>>>>>> 1ca1f4fd
 
         Y = self._pad_to_cube(Y, target_size, fill=0.0)
         M = self._pad_to_cube(M, target_size, fill=0.0)
